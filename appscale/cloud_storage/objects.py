--- conflicted
+++ resolved
@@ -60,12 +60,8 @@
     last_mod_usec = int((last_modified - EPOCH).total_seconds() * 1000000)
     key_id = '/'.join([key.bucket.name, key.name, str(last_mod_usec)])
     object_url = url_for('get_object', bucket_name=key.bucket.name,
-<<<<<<< HEAD
-                         object_name=key.name, **kwargs)
+                         object_name=key.name, _external=False, **kwargs)
     object_path = url_strip_host(object_url)
-=======
-                         object_name=key.name, _external=False, **kwargs)
->>>>>>> cc1472eb
 
     obj = {
         'kind': 'storage#object',
@@ -280,13 +276,8 @@
         state = {'object': object_name, 'status': UploadStates.NEW}
         upsert_upload_state(new_upload_id, state)
 
-<<<<<<< HEAD
-        upload_url = url_for('insert_object', bucket_name=bucket_name, **kwargs)
-        redirect = request.url_root + url_strip_host(upload_url) + \
-=======
-        upload_url = url_for('insert_object', bucket_name=bucket_name, _external=False, **kwargs)
-        redirect = request.url_root[:-1] + upload_url + \
->>>>>>> cc1472eb
+        upload_url = url_for('insert_object', bucket_name=bucket_name,  _external=False, **kwargs)
+        redirect = request.url_root[:-1] + url_strip_host(upload_url) + \
                    '?uploadType=resumable&upload_id={}'.format(new_upload_id)
         response = Response('')
         response.headers['Location'] = redirect
@@ -310,14 +301,9 @@
         if 'contentType' in metadata:
             key.set_metadata('Content-Type', metadata['contentType'])
         key.set_contents_from_string(file_data)
-<<<<<<< HEAD
         obj = object_info(key,
                           last_modified=datetime.datetime.now(datetime.timezone.utc),
                           **kwargs)
-=======
-        obj = object_info(
-            key, last_modified=datetime.datetime.now(datetime.timezone.utc), **kwargs)
->>>>>>> cc1472eb
         return Response(json.dumps(obj), mimetype='application/json')
 
     return error('Invalid uploadType.', HTTP_BAD_REQUEST)
@@ -409,11 +395,7 @@
 
         key.md5 = binascii.hexlify(md5)
         set_object_metadata(key, {'md5Hash': base64.b64encode(md5).decode()})
-<<<<<<< HEAD
-        return Response(json.dumps(object_info(key, **kwargs)),
-=======
         return Response(json.dumps(object_info(key), **kwargs),
->>>>>>> cc1472eb
                         mimetype='application/json')
 
     response = Response('', status=HTTP_RESUME_INCOMPLETE)
