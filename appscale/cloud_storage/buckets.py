import json

from boto.exception import S3ResponseError
from flask import request
from flask import Response
from flask import url_for
from .constants import HTTP_CONFLICT
from .constants import HTTP_NO_CONTENT
from .constants import HTTP_NOT_FOUND
from .constants import HTTP_NOT_IMPLEMENTED
from .decorators import assert_required
from .decorators import assert_unsupported
from .decorators import authenticate
from .utils import error
from .utils import index_bucket
from .utils import query_buckets
from .utils import url_strip_host


@authenticate
@assert_unsupported('prefix')
@assert_required('project')
def list_buckets(project, conn, **kwargs):
    """ Retrieves a list of buckets for the given project.

    Args:
        project: A string specifying a project ID.
        conn: An S3Connection instance.
    Returns:
        A JSON string representing a list of buckets.
    """
    projection = request.args.get('projection', default='noAcl')
    if projection != 'noAcl':
        return error('projection: {} not supported.'.format(projection),
                     HTTP_NOT_IMPLEMENTED)

    max_results = request.args.get('maxResults', type=int)
    page_token = request.args.get('pageToken')

    index = query_buckets(project)

    response = {'kind': 'storage#buckets'}
    buckets = tuple(bucket for bucket in conn.get_all_buckets()
                    if bucket.name in index)
    if not buckets:
        return Response(json.dumps(response), mimetype='application/json')

    if page_token is not None:
        start_index = 0
        for bucket in buckets:
            start_index += 1
            if bucket == page_token:
                break
        buckets = buckets[start_index:]

    # Number of results that would be returned if maxResults wasn't defined.
    total_results = len(buckets)

    if max_results is not None:
        buckets = buckets[:max_results]

    if len(buckets) < total_results:
        response['nextPageToken'] = buckets[-1].name

    items = []
    for bucket in buckets:
<<<<<<< HEAD
        bucket_url = url_for('get_bucket', bucket_name=bucket.name,
                             **kwargs)
=======
        bucket_url = url_for('get_bucket', bucket_name=bucket.name, _external=False, **kwargs)
>>>>>>> cc1472eb
        items.append({
            'kind': 'storage#bucket',
            'id': bucket.name,
            'selfLink': request.url_root + url_strip_host(bucket_url),
            'name': bucket.name,
            'timeCreated': bucket.creation_date
        })
    response['items'] = items

    return Response(json.dumps(response), mimetype='application/json')


@authenticate
@assert_unsupported('predefinedAcl', 'predefinedDefaultObjectAcl',
                    'projection')
@assert_required('project')
def insert_bucket(project, conn, **kwargs):
    """ Creates a new bucket.

    Args:
        project: A string specifying a project ID.
        conn: An S3Connection instance.
    Returns:
        A JSON string representing a bucket.
    """
    bucket_info = request.get_json()
    # TODO: Do the following lookup and create under a lock.
    if conn.lookup(bucket_info['name']) is not None:
        return error('Sorry, that name is not available. '
                     'Please try a different one.', HTTP_CONFLICT)

    index_bucket(bucket_info['name'], project)

    conn.create_bucket(bucket_info['name'])

    # The HEAD bucket request does not return creation_date. This is an
    # inefficient way of retrieving it.
    try:
        bucket = next(bucket for bucket in conn.get_all_buckets()
                      if bucket.name == bucket_info['name'])
    except StopIteration:
        return error('Unable to find bucket after creating it.')

<<<<<<< HEAD
    bucket_url = url_for('get_bucket', bucket_name=bucket.name,
                         **kwargs)
=======
    bucket_url = url_for('get_bucket', bucket_name=bucket.name, _external=False, **kwargs)
>>>>>>> cc1472eb
    response = {
        'kind': 'storage#bucket',
        'id': bucket.name,
        'selfLink': request.url_root + url_strip_host(bucket_url),
        'name': bucket.name,
        'timeCreated': bucket.creation_date,
        'updated': bucket.creation_date
    }
    return Response(json.dumps(response), mimetype='application/json')


@authenticate
@assert_unsupported('ifMetagenerationMatch', 'ifMetagenerationNotMatch',
                    'fields')
def get_bucket(bucket_name, conn, **kwargs):
    """ Returns metadata for the specified bucket.

    Args:
        bucket_name: A string specifying a bucket name.
        conn: An S3Connection instance.
    Returns:
        A JSON string representing a bucket.
    """
    projection = request.args.get('projection') or 'noAcl'
    if projection != 'noAcl':
        return error('projection: {} not supported.'.format(projection),
                     HTTP_NOT_IMPLEMENTED)

    try:
        bucket = next(bucket for bucket in conn.get_all_buckets()
                      if bucket.name == bucket_name)
    except StopIteration:
        return error('Not Found', HTTP_NOT_FOUND)

<<<<<<< HEAD
    bucket_url = url_for('get_bucket', bucket_name=bucket.name,
                         **kwargs)
=======
    bucket_url = url_for('get_bucket', bucket_name=bucket.name, _external=False, **kwargs)
>>>>>>> cc1472eb
    response = {
        'kind': 'storage#bucket',
        'id': bucket.name,
        'selfLink': request.url_root + url_strip_host(bucket_url),
        'name': bucket.name,
        'timeCreated': bucket.creation_date,
        'updated': bucket.creation_date
    }
    return Response(json.dumps(response), mimetype='application/json')


@authenticate
@assert_unsupported('ifMetagenerationMatch', 'ifMetagenerationNotMatch')
def delete_bucket(bucket_name, conn, **kwargs):
    """ Deletes an empty bucket.

    Args:
        bucket_name: A string specifying a bucket name.
        conn: An S3Connection instance.
    """
    try:
        bucket = conn.get_bucket(bucket_name)
    except S3ResponseError:
        return error('Not Found', HTTP_NOT_FOUND)

    try:
        bucket.delete()
    except S3ResponseError:
        return error('The bucket you tried to delete was not empty.',
                     HTTP_CONFLICT)

    return '', HTTP_NO_CONTENT<|MERGE_RESOLUTION|>--- conflicted
+++ resolved
@@ -64,12 +64,7 @@
 
     items = []
     for bucket in buckets:
-<<<<<<< HEAD
-        bucket_url = url_for('get_bucket', bucket_name=bucket.name,
-                             **kwargs)
-=======
         bucket_url = url_for('get_bucket', bucket_name=bucket.name, _external=False, **kwargs)
->>>>>>> cc1472eb
         items.append({
             'kind': 'storage#bucket',
             'id': bucket.name,
@@ -113,12 +108,7 @@
     except StopIteration:
         return error('Unable to find bucket after creating it.')
 
-<<<<<<< HEAD
-    bucket_url = url_for('get_bucket', bucket_name=bucket.name,
-                         **kwargs)
-=======
     bucket_url = url_for('get_bucket', bucket_name=bucket.name, _external=False, **kwargs)
->>>>>>> cc1472eb
     response = {
         'kind': 'storage#bucket',
         'id': bucket.name,
@@ -153,12 +143,7 @@
     except StopIteration:
         return error('Not Found', HTTP_NOT_FOUND)
 
-<<<<<<< HEAD
-    bucket_url = url_for('get_bucket', bucket_name=bucket.name,
-                         **kwargs)
-=======
     bucket_url = url_for('get_bucket', bucket_name=bucket.name, _external=False, **kwargs)
->>>>>>> cc1472eb
     response = {
         'kind': 'storage#bucket',
         'id': bucket.name,
