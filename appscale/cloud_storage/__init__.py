#!/usr/bin/env python3

from boto.s3.connection import OrdinaryCallingFormat
from boto.s3.connection import S3Connection
from flask import Flask
from werkzeug.contrib.fixers import ProxyFix
from appscale.cloud_storage import batches
from appscale.cloud_storage import buckets
from appscale.cloud_storage import oauth
from appscale.cloud_storage import objects
from appscale.cloud_storage import utils
<<<<<<< HEAD
=======
from appscale.cloud_storage.xml import buckets as xml_buckets
from appscale.cloud_storage.xml import objects as xml_objects
from flask import Flask
from riak import RiakClient
>>>>>>> cc1472eb

app = Flask(__name__)
app.config.from_object('appscale.cloud_storage.config')
try:
    app.config.from_envvar('APPSCALE_CLOUD_STORAGE_SETTINGS')
except RuntimeError:
    app.logger.info('No custom settings specified.')
app.wsgi_app = ProxyFix(app.wsgi_app)

utils.admin_connection = S3Connection(
    aws_access_key_id=app.config['S3_ADMIN_CREDS']['access_key'],
    aws_secret_access_key=app.config['S3_ADMIN_CREDS']['secret_key'],
    is_secure=app.config['S3_USE_SSL'],
    host=app.config['S3_HOST'],
    port=app.config['S3_PORT'],
    calling_format=OrdinaryCallingFormat()
)
utils.pg_connector = utils.PostgresConnector(**app.config['POSTGRES_DB'])
utils.config = app.config

#
# Access Tokens
#
app.add_url_rule('/o/oauth2/token',
                 view_func=oauth.get_token, methods=['POST'], subdomain='<subdomain>')

#
# JSON API
#

# Request batching
app.add_url_rule('/batch/storage/v1',
                 view_func=batches.batch, methods=['POST'],
                 subdomain='<subdomain>')
app.add_url_rule('/null',  # dataflow client does not configure batch path
                 view_func=batches.batch, methods=['POST'],
                 subdomain='<subdomain>')

# Buckets
app.add_url_rule('/storage/v1/b',
<<<<<<< HEAD
                 view_func=buckets.list_buckets, methods=['GET'],
                 subdomain='<subdomain>')
app.add_url_rule('/storage/v1/b',
                 view_func=buckets.insert_bucket, methods=['POST'],
                 subdomain='<subdomain>')
app.add_url_rule('/storage/v1/b/<bucket_name>',
                 view_func=buckets.get_bucket, methods=['GET'],
                 subdomain='<subdomain>')
app.add_url_rule('/storage/v1/b/<bucket_name>',
                 view_func=buckets.delete_bucket, methods=['DELETE'],
                 subdomain='<subdomain>')

# Objects
app.add_url_rule('/storage/v1/b/<bucket_name>/o',
                 view_func=objects.list_objects, methods=['GET'],
                 subdomain='<subdomain>')
app.add_url_rule('/storage/v1/b/<bucket_name>/o/<path:object_name>',
                 view_func=objects.get_object, methods=['GET'],
                 subdomain='<subdomain>')
app.add_url_rule('/download/storage/v1/b/<bucket_name>/o/<path:object_name>',
                 view_func=objects.get_object, methods=['GET'],
                 subdomain='<subdomain>')
app.add_url_rule('/storage/v1/b/<bucket_name>/o/<path:object_name>',
                 view_func=objects.delete_object, methods=['DELETE'],
                 subdomain='<subdomain>')
app.add_url_rule('/upload/storage/v1/b/<bucket_name>/o',
                 view_func=objects.insert_object, methods=['POST'],
                 subdomain='<subdomain>')
app.add_url_rule('/upload/storage/v1/b/<bucket_name>/o',
                 view_func=objects.resumable_insert, methods=['PUT'],
                 subdomain='<subdomain>')
app.add_url_rule('/storage/v1/b/<bucket_name>/o/<path:object_name>'
                 '/copyTo/b/<dest_bucket_name>/o/<path:dest_object_name>',
                 view_func=objects.copy_object, methods=['POST'],
                 subdomain='<subdomain>')

# Access Tokens
app.add_url_rule('/o/oauth2/token',
                 view_func=oauth.get_token, methods=['POST'],
                 subdomain='<subdomain>')
=======
                 view_func=buckets.list_buckets, methods=['GET'], subdomain='<subdomain>')
app.add_url_rule('/storage/v1/b',
                 view_func=buckets.insert_bucket, methods=['POST'], subdomain='<subdomain>')
app.add_url_rule('/storage/v1/b/<bucket_name>',
                 view_func=buckets.get_bucket, methods=['GET'], subdomain='<subdomain>')
app.add_url_rule('/storage/v1/b/<bucket_name>',
                 view_func=buckets.delete_bucket, methods=['DELETE'], subdomain='<subdomain>')

# Objects
app.add_url_rule('/storage/v1/b/<bucket_name>/o',
                 view_func=objects.list_objects, methods=['GET'], subdomain='<subdomain>')
app.add_url_rule('/storage/v1/b/<bucket_name>/o/<path:object_name>',
                 view_func=objects.get_object, methods=['GET'], subdomain='<subdomain>')
app.add_url_rule('/storage/v1/b/<bucket_name>/o/<path:object_name>',
                 view_func=objects.delete_object, methods=['DELETE'], subdomain='<subdomain>')
app.add_url_rule('/upload/storage/v1/b/<bucket_name>/o',
                 view_func=objects.insert_object, methods=['POST'], subdomain='<subdomain>')
app.add_url_rule('/upload/storage/v1/b/<bucket_name>/o',
                 view_func=objects.resumable_insert, methods=['PUT'], subdomain='<subdomain>')
#
# XML API
#

# Buckets
app.add_url_rule('/<bucket_name>', strict_slashes=False, endpoint='xml_bucket_put',
                 view_func=xml_buckets.create_bucket, methods=['PUT'], subdomain='<subdomain>')
app.add_url_rule('/<bucket_name>', strict_slashes=False, endpoint='xml_bucket_delete',
                 view_func=xml_buckets.delete_bucket, methods=['DELETE'], subdomain='<subdomain>')

# Objects
app.add_url_rule('/<bucket_name>', strict_slashes=False, endpoint='xml_object_list',
                 view_func=xml_objects.list_objects, methods=['GET'], subdomain='<subdomain>')
app.add_url_rule('/<bucket_name>/<path:object_name>', endpoint='xml_object_post',
                 view_func=xml_objects.post_object, methods=['POST'], subdomain='<subdomain>')
app.add_url_rule('/<bucket_name>/<path:object_name>', endpoint='xml_object_put',
                 view_func=xml_objects.put_object, methods=['PUT'], subdomain='<subdomain>')
app.add_url_rule('/<bucket_name>/<path:object_name>', endpoint='xml_object_get',
                 view_func=xml_objects.download_object, methods=['GET'], subdomain='<subdomain>')
app.add_url_rule('/<bucket_name>/<path:object_name>', endpoint='xml_object_delete',
                 view_func=xml_objects.remove_object, methods=['DELETE'], subdomain='<subdomain>')
>>>>>>> cc1472eb
<|MERGE_RESOLUTION|>--- conflicted
+++ resolved
@@ -9,13 +9,8 @@
 from appscale.cloud_storage import oauth
 from appscale.cloud_storage import objects
 from appscale.cloud_storage import utils
-<<<<<<< HEAD
-=======
 from appscale.cloud_storage.xml import buckets as xml_buckets
 from appscale.cloud_storage.xml import objects as xml_objects
-from flask import Flask
-from riak import RiakClient
->>>>>>> cc1472eb
 
 app = Flask(__name__)
 app.config.from_object('appscale.cloud_storage.config')
@@ -40,7 +35,8 @@
 # Access Tokens
 #
 app.add_url_rule('/o/oauth2/token',
-                 view_func=oauth.get_token, methods=['POST'], subdomain='<subdomain>')
+                 view_func=oauth.get_token, methods=['POST'],
+                 subdomain='<subdomain>')
 
 #
 # JSON API
@@ -56,7 +52,6 @@
 
 # Buckets
 app.add_url_rule('/storage/v1/b',
-<<<<<<< HEAD
                  view_func=buckets.list_buckets, methods=['GET'],
                  subdomain='<subdomain>')
 app.add_url_rule('/storage/v1/b',
@@ -93,30 +88,6 @@
                  view_func=objects.copy_object, methods=['POST'],
                  subdomain='<subdomain>')
 
-# Access Tokens
-app.add_url_rule('/o/oauth2/token',
-                 view_func=oauth.get_token, methods=['POST'],
-                 subdomain='<subdomain>')
-=======
-                 view_func=buckets.list_buckets, methods=['GET'], subdomain='<subdomain>')
-app.add_url_rule('/storage/v1/b',
-                 view_func=buckets.insert_bucket, methods=['POST'], subdomain='<subdomain>')
-app.add_url_rule('/storage/v1/b/<bucket_name>',
-                 view_func=buckets.get_bucket, methods=['GET'], subdomain='<subdomain>')
-app.add_url_rule('/storage/v1/b/<bucket_name>',
-                 view_func=buckets.delete_bucket, methods=['DELETE'], subdomain='<subdomain>')
-
-# Objects
-app.add_url_rule('/storage/v1/b/<bucket_name>/o',
-                 view_func=objects.list_objects, methods=['GET'], subdomain='<subdomain>')
-app.add_url_rule('/storage/v1/b/<bucket_name>/o/<path:object_name>',
-                 view_func=objects.get_object, methods=['GET'], subdomain='<subdomain>')
-app.add_url_rule('/storage/v1/b/<bucket_name>/o/<path:object_name>',
-                 view_func=objects.delete_object, methods=['DELETE'], subdomain='<subdomain>')
-app.add_url_rule('/upload/storage/v1/b/<bucket_name>/o',
-                 view_func=objects.insert_object, methods=['POST'], subdomain='<subdomain>')
-app.add_url_rule('/upload/storage/v1/b/<bucket_name>/o',
-                 view_func=objects.resumable_insert, methods=['PUT'], subdomain='<subdomain>')
 #
 # XML API
 #
@@ -137,5 +108,4 @@
 app.add_url_rule('/<bucket_name>/<path:object_name>', endpoint='xml_object_get',
                  view_func=xml_objects.download_object, methods=['GET'], subdomain='<subdomain>')
 app.add_url_rule('/<bucket_name>/<path:object_name>', endpoint='xml_object_delete',
-                 view_func=xml_objects.remove_object, methods=['DELETE'], subdomain='<subdomain>')
->>>>>>> cc1472eb
+                 view_func=xml_objects.remove_object, methods=['DELETE'], subdomain='<subdomain>')