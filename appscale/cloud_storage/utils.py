--- conflicted
+++ resolved
@@ -1,5 +1,5 @@
 import datetime
-import email
+import dateutil.parser
 import hashlib
 import itertools
 import json
@@ -9,11 +9,6 @@
 
 from boto.s3.multipart import MultiPartUpload
 from flask import Response
-<<<<<<< HEAD
-=======
-from riak.riak_object import RiakObject
-from xml.etree import ElementTree as ETree
->>>>>>> cc1472eb
 from .constants import HTTP_ERROR
 
 # A cache used to store valid access tokens.
